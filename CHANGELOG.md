# Changelog

<!--
Please add your PR to the changelog! Choose from a top level and bottom
level category, then write your changes like follows:

- Describe your change in a user friendly format by @yourslug in [#99999](https://github.com/cohaereo/alkahest/pull/99999)

You can add additional user facing information if it's a major breaking change. You can use the following to help:

```diff
- Old code
+ New code
```

Change types:
    - `Added` for new features.
    - `Changed` for changes in existing functionality.
    - `Deprecated` for soon-to-be removed features.
    - `Removed` for now removed features.
    - `Fixed` for any bug fixes.
    - `Security` in case of vulnerabilities.

-->

All notable changes to this project will be documented in this file.

The format is based on [Keep a Changelog](https://keepachangelog.com/en/1.1.0/)

## Unreleased

### Added

- Add Sphere Utility tool by @Froggy618157725 in [#7](https://github.com/cohaereo/alkahest/pull/7)
- Basic technique viewer with texture list by @cohaereo
- Implement map resources Unk80808246 and Unk80806ac2 by @cohaereo
- Add Delete Button on Inspector Panel by @Froggy618157725 in [#11](https://github.com/cohaereo/alkahest/pull/11)
- Show Havok shapes for 80809121 (Push Surfaces) by @DeltaDesigns in [#9](https://github.com/cohaereo/alkahest/pull/9)
- Add Global Utility Objects by @Froggy618167725 in [#12](https://github.com/cohaereo/alkahest/pull/12)
- Lazy entity updating by @cohaereo
- Global entity tag by @cohaereo
- Add Beacon Utility tool by @Froggy618157725 in [#13](https://github.com/cohaereo/alkahest/pull/13)
- Use `fs-err` wrapper for more descriptive filesystem error messages by @cohaereo in [#14](https://github.com/cohaereo/alkahest/pull/14)
- Print version information in console by @cohaereo
- Add a window and taskbar icon by @cohaereo
<<<<<<< HEAD
- Variable width line rendering by @cohaereo
=======
- Make Utility Objects work with the picker by @Froggy618157725 in [#16](https://github.com/cohaereo/alkahest/pull/16)
>>>>>>> b57a0aef

### Changed

- Spruce up Camera Controls by @Froggy618157725 in [#8](https://github.com/cohaereo/alkahest/pull/8)
- Changed the matcap texture to one with better lighting by @cohaereo

### Removed

- Removed CTRL+Q quit shortcut by @Froggy618157725 in [#8](https://github.com/cohaereo/alkahest/pull/8)
- Disable render globals prints by @cohaereo

### Fixed

- Fix camera right and up axis by @cohaereo
- Fix Utility Visibility by @Froggy618157725 in [#10](https://github.com/cohaereo/alkahest/pull/10)
- Fixed Sphere Icon in Inspector Panel by @Froggy618167725 in [#12](https://github.com/cohaereo/alkahest/pull/12)
- Fixed shader warnings by @cohaereo
- Fix pickbuffer not respecting d3d mapped row pitch by @cohaereo
<<<<<<< HEAD
- Fix cubemap view not rotating by @cohaereo
=======
- Fixed Selector behavior on screens with scaling factors @Froggy618157725 in [#16](https://github.com/cohaereo/alkahest/pull/16)
>>>>>>> b57a0aef
<|MERGE_RESOLUTION|>--- conflicted
+++ resolved
@@ -43,11 +43,8 @@
 - Use `fs-err` wrapper for more descriptive filesystem error messages by @cohaereo in [#14](https://github.com/cohaereo/alkahest/pull/14)
 - Print version information in console by @cohaereo
 - Add a window and taskbar icon by @cohaereo
-<<<<<<< HEAD
+- Make Utility Objects work with the picker by @Froggy618157725 in [#16](https://github.com/cohaereo/alkahest/pull/16)
 - Variable width line rendering by @cohaereo
-=======
-- Make Utility Objects work with the picker by @Froggy618157725 in [#16](https://github.com/cohaereo/alkahest/pull/16)
->>>>>>> b57a0aef
 
 ### Changed
 
@@ -66,8 +63,5 @@
 - Fixed Sphere Icon in Inspector Panel by @Froggy618167725 in [#12](https://github.com/cohaereo/alkahest/pull/12)
 - Fixed shader warnings by @cohaereo
 - Fix pickbuffer not respecting d3d mapped row pitch by @cohaereo
-<<<<<<< HEAD
-- Fix cubemap view not rotating by @cohaereo
-=======
 - Fixed Selector behavior on screens with scaling factors @Froggy618157725 in [#16](https://github.com/cohaereo/alkahest/pull/16)
->>>>>>> b57a0aef
+- Fix cubemap view not rotating by @cohaereo