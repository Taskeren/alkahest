--- conflicted
+++ resolved
@@ -910,28 +910,9 @@
             .context("Failed to create Rasterizer State")?
     };
 
-<<<<<<< HEAD
-    // let y_to_z_up: Mat4 = Mat4::from_rotation_x(-90f32.to_radians());
-
-    let mut input_state = InputState {
-        w: false,
-        a: false,
-        s: false,
-        d: false,
-        mouse1: false,
-        shift: false,
-        ctrl: false,
-        space: false,
-        q: false,
-        e: false,
-    };
-
-    let camera: Rc<RefCell<FpsCamera>> = Rc::new(RefCell::new(FpsCamera::default()));
-=======
     let mut resources: Resources = Resources::default();
     resources.insert(FpsCamera::default());
     resources.insert(InputState::default());
->>>>>>> 2e6e739c
 
     let matcap = unsafe {
         const MATCAP_DATA: &[u8] = include_bytes!("matte.data");
@@ -1030,6 +1011,11 @@
 
     event_loop.run(move |event, _, control_flow| {
         gui.handle_event(&event, &window);
+        resources
+            .get_mut::<InputState>()
+            .unwrap()
+            .handle_event(&event);
+
         match &event {
             Event::WindowEvent { event, .. } => match event {
                 WindowEvent::Resized(new_dims) => unsafe {
@@ -1077,52 +1063,11 @@
                     } else {
                         last_cursor_pos = Some(*position);
                     }
-<<<<<<< HEAD
-                    WindowEvent::KeyboardInput { input, .. } => {
-                        if !gui_manager.imgui.io().want_capture_keyboard {
-                            if input.state == ElementState::Pressed {
-                                match input.virtual_keycode {
-                                    Some(VirtualKeyCode::Q) => {
-                                        if input_state.ctrl {
-                                            *control_flow = ControlFlow::Exit
-                                        }
-                                    }
-                                    _ => {}
-                                }
-                            }
-
-                            match input.virtual_keycode {
-                                Some(VirtualKeyCode::W) => {
-                                    input_state.w = input.state == ElementState::Pressed
-                                }
-                                Some(VirtualKeyCode::A) => {
-                                    input_state.a = input.state == ElementState::Pressed
-                                }
-                                Some(VirtualKeyCode::S) => {
-                                    input_state.s = input.state == ElementState::Pressed
-                                }
-                                Some(VirtualKeyCode::D) => {
-                                    input_state.d = input.state == ElementState::Pressed
-                                }
-                                Some(VirtualKeyCode::Space) => {
-                                    input_state.space = input.state == ElementState::Pressed
-                                }
-                                Some(VirtualKeyCode::Q) => {
-                                    input_state.q = input.state == ElementState::Pressed
-                                }
-                                Some(VirtualKeyCode::E) => {
-                                    input_state.e = input.state == ElementState::Pressed
-                                }
-                                _ => {}
-                            }
-                        }
-=======
                 }
                 WindowEvent::KeyboardInput { input, .. } => {
                     let input = resources.get::<InputState>().unwrap();
                     if input.ctrl() && input.is_key_down(VirtualKeyCode::Q) {
                         *control_flow = ControlFlow::Exit
->>>>>>> 2e6e739c
                     }
                 }
 
