--- conflicted
+++ resolved
@@ -1,24 +1,3 @@
-<<<<<<< HEAD
-use alkahest_renderer::{
-    camera::Camera,
-    ecs::{
-        common::{Icon, Label, Mutable},
-        resources::SelectedEntity,
-        tags::{EntityTag, Tags},
-        transform::{Transform, TransformFlags},
-        utility::{Beacon, Ruler, Sphere},
-    },
-    icons::{ICON_POKEBALL, ICON_RULER_SQUARE, ICON_SIGN_POLE, ICON_SPHERE},
-    renderer::RendererShared,
-    resources::Resources,
-    shader::shader_ball::ShaderBallComponent,
-};
-use egui::Ui;
-use glam::Vec3;
-
-use crate::{gui::menu::MenuBar, maplist::MapList};
-=======
-use crate::gui::activity_select::get_activity_hash;
 use crate::gui::menu::MenuBar;
 use crate::maplist::MapList;
 use alkahest_renderer::camera::Camera;
@@ -36,7 +15,6 @@
 use alkahest_renderer::shader::shader_ball::ShaderBallComponent;
 use egui::Ui;
 use glam::Vec3;
->>>>>>> c5bb0091
 
 impl MenuBar {
     pub(super) fn utility_menu(&self, ui: &mut Ui, resources: &Resources) {
